﻿module AsyncSeqTests

open NUnit.Framework
open FSharp.Control
open System

module AsyncOps = 
    let unit = async.Return()
    let never = Async.Sleep(-1)

/// Determines equality of two async sequences by convering them to lists, ignoring side-effects.
let EQ (a:AsyncSeq<'a>) (b:AsyncSeq<'a>) = 
  let exp = a |> AsyncSeq.toList |> Async.RunSynchronously
  let act = b |> AsyncSeq.toList |> Async.RunSynchronously  
  if (exp = act) then true
  else
    printfn "expected=%A" exp
    printfn "actual=%A" act
    false


[<Test>]
let ``AsyncSeq.toArray``() =  
  let ls = [1;2;3]
  let s = asyncSeq {
    yield 1
    yield 2
    yield 3
  }
  let a = s |> AsyncSeq.toArray |> Async.RunSynchronously |> Array.toList
  Assert.True(([1;2;3] = a))


[<Test>]
let ``AsyncSeq.toList``() =  
  let s = asyncSeq {
    yield 1
    yield 2
    yield 3
  }
  let a = s |> AsyncSeq.toList |> Async.RunSynchronously
  Assert.True(([1;2;3] = a))


[<Test>]
let ``AsyncSeq.concatSeq``() =  
  let ls = [ [1;2] ; [3;4] ]
  let actual = AsyncSeq.ofSeq ls |> AsyncSeq.concatSeq    
  let expected = ls |> List.concat |> AsyncSeq.ofSeq
  Assert.True(EQ expected actual)


[<Test>]
let ``AsyncSeq.unfoldAsync``() =  
  let gen s =
    if s < 3 then (s,s + 1) |> Some
    else None
  let expected = Seq.unfold gen 0 |> AsyncSeq.ofSeq
  let actual = AsyncSeq.unfoldAsync (gen >> async.Return) 0
  Assert.True(EQ expected actual)


[<Test>]
let ``AsyncSeq.interleave``() =  
  let s1 = AsyncSeq.ofSeq ["a";"b";"c"]
  let s2 = AsyncSeq.ofSeq [1;2;3]
  let merged = AsyncSeq.interleave s1 s2 |> AsyncSeq.toList |> Async.RunSynchronously
  Assert.True([Choice1Of2 "a" ; Choice2Of2 1 ; Choice1Of2 "b" ; Choice2Of2 2 ; Choice1Of2 "c" ; Choice2Of2 3] = merged)


[<Test>]
let ``AsyncSeq.bufferByCount``() =
  let s = asyncSeq {
    yield 1
    yield 2
    yield 3
    yield 4
    yield 5
  }
  let s' = s |> AsyncSeq.bufferByCount 2 |> AsyncSeq.toList |> Async.RunSynchronously
  Assert.True(([[|1;2|];[|3;4|];[|5|]] = s'))


[<Test>]
let ``AsyncSeq.zip``() =  
  let la = [1;2;3;4;5]
  let lb = [1;2;3;4;5]
  let a = la |> AsyncSeq.ofSeq
  let b = lb |> AsyncSeq.ofSeq
  let actual = AsyncSeq.zip a b
  let expected = List.zip la lb |> AsyncSeq.ofSeq
  Assert.True(EQ expected actual)


[<Test>]
let ``AsyncSeq.zipWithAsync``() =  
  let la = [1;2;3;4;5]
  let lb = [1;2;3;4;5]
  let a = la |> AsyncSeq.ofSeq
  let b = lb |> AsyncSeq.ofSeq
  let actual = AsyncSeq.zipWithAsync (fun a b -> a + b |> async.Return) a b
  let expected = List.zip la lb |> List.map ((<||) (+)) |> AsyncSeq.ofSeq
  Assert.True(EQ expected actual)


[<Test>]
let ``AsyncSeq.skipWhileAsync``() =  
  let ls = [1;2;3;4;5]
  let p i = i <= 2
  let actual = ls |> AsyncSeq.ofSeq |> AsyncSeq.skipWhileAsync (p >> async.Return)
  let expected = ls |> Seq.skipWhile p |> AsyncSeq.ofSeq
  Assert.True(EQ expected actual)


[<Test>]
let ``AsyncSeq.takeWhileAsync``() =  
  let ls = [1;2;3;4;5]
  let p i = i < 4
  let actual = ls |> AsyncSeq.ofSeq |> AsyncSeq.takeWhileAsync (p >> async.Return)
  let expected = ls |> Seq.takeWhile p |> AsyncSeq.ofSeq
  Assert.True(EQ expected actual)


[<Test>]
let ``AsyncSeq.take``() =  
  let ls = [1;2;3;4;5]
  let c = 3
  let actual = ls |> AsyncSeq.ofSeq |> AsyncSeq.take c
  let expected = ls |> Seq.take c |> AsyncSeq.ofSeq
  Assert.True(EQ expected actual)


[<Test>]
let ``AsyncSeq.skip``() =
  let ls = [1;2;3;4;5]
  let c = 3
  let actual = ls |> AsyncSeq.ofSeq |> AsyncSeq.skip c
  let expected = ls |> Seq.skip c |> AsyncSeq.ofSeq
  Assert.True(EQ expected actual)


[<Test>]
let ``AsyncSeq.threadStateAsync``() =
  let ls = [1;2;3;4;5]
  let actual = ls |> AsyncSeq.ofSeq |> AsyncSeq.threadStateAsync (fun i a -> async.Return(i + a, i + 1)) 0
  let expected = [1;3;5;7;9] |> AsyncSeq.ofSeq
  Assert.True(EQ expected actual)


[<Test>]
let ``AsyncSeq.scanAsync``() =
  let ls = [1;2;3;4;5]
  let f i a = i + a
  let z = 0
  let actual = ls |> AsyncSeq.ofSeq |> AsyncSeq.scanAsync (fun i a -> f i a |> async.Return) z
  let expected = ls |> List.scan f z |> AsyncSeq.ofSeq
  Assert.True(EQ expected actual)

[<Test>]
let ``AsyncSeq.scanAsync on empty should emit initial state``() =
  let ls = List.empty
  let f i a = i + a
  let z = 0
  let actual = ls |> AsyncSeq.ofSeq |> AsyncSeq.scanAsync (fun i a -> f i a |> async.Return) z
  let expected = ls |> List.scan f z |> AsyncSeq.ofSeq
  Assert.True(EQ expected actual)


[<Test>]
let ``AsyncSeq.foldAsync``() =
  let ls = [1;2;3;4;5]
  let f i a = i + a
  let z = 0
  let actual = ls |> AsyncSeq.ofSeq |> AsyncSeq.foldAsync (fun i a -> f i a |> async.Return) z |> Async.RunSynchronously
  let expected = ls |> Seq.fold f z
  Assert.True((expected = actual))


[<Test>]
let ``AsyncSeq.filterAsync``() =
  let ls = [1;2;3;4;5]
  let p i = i > 3
  let actual = ls |> AsyncSeq.ofSeq |> AsyncSeq.filterAsync (p >> async.Return)
  let expected = ls |> Seq.filter p |> AsyncSeq.ofSeq
  Assert.True(EQ expected actual)


[<Test>]
let ``AsyncSeq.merge``() =
  let ls1 = [1;2;3;4;5]
  let ls2 = [6;7;8;9;10]
  let actual = AsyncSeq.merge (AsyncSeq.ofSeq ls1) (AsyncSeq.ofSeq ls2) |> AsyncSeq.toList |> Async.RunSynchronously |> Set.ofList
  let expected = ls1 @ ls2 |> Set.ofList
  Assert.True((expected = actual))


[<Test>]
let ``AsyncSeq.merge should be fair``() =  
  let s1 = asyncSeq {
    do! Async.Sleep 10
    yield 1
  }
  let s2 = asyncSeq {
    yield 2
  }
  let actual = AsyncSeq.merge s1 s2
  let expected = [2;1] |> AsyncSeq.ofSeq
  Assert.True(EQ expected actual)

[<Test>]
let ``AsyncSeq.replicate``() =
  let c = 10
  let x = "hello"
  let actual = AsyncSeq.replicate x |> AsyncSeq.take c
  let expected = List.replicate c x |> AsyncSeq.ofSeq
  Assert.True(EQ expected actual)

[<Test>]
let ``AsyncSeq.traverseOptionAsync``() =
  let seen = ResizeArray<_>()
  let s = [1;2;3;4;5] |> AsyncSeq.ofSeq
  let f i =
    seen.Add i
    if i < 2 then Some i |> async.Return
    else None |> async.Return
  let r = AsyncSeq.traverseOptionAsync f s |> Async.RunSynchronously
  match r with
  | Some _ -> Assert.Fail()
  | None -> Assert.True(([1;2] = (seen |> List.ofSeq)))

[<Test>]
let ``AsyncSeq.traverseChoiceAsync``() =
  let seen = ResizeArray<_>()
  let s = [1;2;3;4;5] |> AsyncSeq.ofSeq
  let f i =
    seen.Add i
    if i < 2 then Choice1Of2 i |> async.Return
    else Choice2Of2 "oh no" |> async.Return
  let r = AsyncSeq.traverseChoiceAsync f s |> Async.RunSynchronously
  match r with
  | Choice1Of2 _ -> Assert.Fail()
  | Choice2Of2 e -> 
    Assert.AreEqual("oh no", e)
    Assert.True(([1;2] = (seen |> List.ofSeq)))
  

[<Test>]
let ``AsyncSeq.toBlockingSeq does not hung forever and rethrows exception``() =
  let s = asyncSeq {
      yield 1
      failwith "error"
  }
  Assert.Throws<Exception>(fun _ -> s |> AsyncSeq.toBlockingSeq |> Seq.toList |> ignore) |> ignore
  try 
      let _ = s |> AsyncSeq.toBlockingSeq |> Seq.toList 
      ()
  with e -> 
      Assert.AreEqual(e.Message, "error") 


[<Test>]
let ``AsyncSeq.distinctUntilChangedWithAsync``() =  
  let ls = [1;1;2;2;3;4;5;1]
  let s = ls |> AsyncSeq.ofSeq
  let c a b =
    if a = b then true |> async.Return
    else false |> async.Return
  let actual = s |> AsyncSeq.distinctUntilChangedWithAsync c
  let expected = [1;2;3;4;5;1] |> AsyncSeq.ofSeq
  Assert.True(EQ expected actual)


[<Test>]
let ``AsyncSeq.takeUntil should complete immediately with completed signal``() =  
  let s = asyncSeq {
    do! Async.Sleep 10
    yield 1
    yield 2
  }
  let actual = AsyncSeq.takeUntil AsyncOps.unit s
  Assert.True(EQ AsyncSeq.empty actual)


[<Test>]
let ``AsyncSeq.takeUntil should take entire sequence with never signal``() =
  let expected = [1;2;3;4] |> AsyncSeq.ofSeq
  let actual = expected |> AsyncSeq.takeUntil AsyncOps.never
  Assert.True(EQ expected actual)


[<Test>]
let ``AsyncSeq.skipUntil should not skip with completed signal``() =
  let expected = [1;2;3;4] |> AsyncSeq.ofSeq
  let actual = expected |> AsyncSeq.skipUntil AsyncOps.unit
  Assert.True(EQ expected actual)


[<Test>]
let ``AsyncSeq.skipUntil should skip everything with never signal``() =
  let actual = [1;2;3;4] |> AsyncSeq.ofSeq |> AsyncSeq.skipUntil AsyncOps.never
  Assert.True(EQ AsyncSeq.empty actual)

<<<<<<< HEAD
[<Test>]
let ``AsyncSeq.toBlockingSeq should work length 1``() =
  let s = asyncSeq { yield 1 } |> AsyncSeq.toBlockingSeq  |> Seq.toList
  Assert.True((s = [1]))

[<Test>]
let ``AsyncSeq.toBlockingSeq should work length 0``() =
  let s = asyncSeq { () } |> AsyncSeq.toBlockingSeq  |> Seq.toList
  Assert.True((s = []))

[<Test>]
let ``AsyncSeq.toBlockingSeq should work length 2 with sleep``() =
  let s = asyncSeq { yield 1 
                     do! Async.Sleep 10
                     yield 2  } |> AsyncSeq.toBlockingSeq  |> Seq.toList
  Assert.True((s = [1; 2]))

[<Test>]
let ``AsyncSeq.toBlockingSeq should work length 1 with fail``() =
  let s = 
      asyncSeq { yield 1 
                 failwith "fail"  } 
      |> AsyncSeq.toBlockingSeq  
      |> Seq.truncate 1 
      |> Seq.toList
  Assert.True((s = [1]))

[<Test>]
let ``AsyncSeq.toBlockingSeq should work length 0 with fail``() =
  let s = 
      asyncSeq { failwith "fail"  } 
      |> AsyncSeq.toBlockingSeq  
      |> Seq.truncate 0 
      |> Seq.toList
  Assert.True((s = []))

[<Test>]
let ``AsyncSeq.toBlockingSeq should be cancellable``() =
  let cancelCount = ref 0 
  let aseq = 
      asyncSeq { 
          use! a = Async.OnCancel(fun x -> incr cancelCount)
          while true do 
              yield 1 
              do! Async.Sleep 10
    }
    
  let asSeq = aseq |> AsyncSeq.toBlockingSeq
  let enum = asSeq.GetEnumerator()
  Assert.AreEqual(cancelCount.Value, 0)
  let canMoveNext = enum.MoveNext()
  Assert.AreEqual(canMoveNext, true)
  Assert.AreEqual(cancelCount.Value, 0)
  enum.Dispose()
  System.Threading.Thread.Sleep(1000) // wait for task cancellation to be effective
  Assert.AreEqual(cancelCount.Value, 1)

[<Test>]
let ``AsyncSeq.while should allow do at end``() =  
  let s1 = asyncSeq {
    while false do 
        yield 1
        do! Async.Sleep 10
  }
  Assert.True(true)

[<Test>]
let ``AsyncSeq.getIterator should work``() =  
  let s1 = [1..2] |> AsyncSeq.ofSeq
  let i = AsyncSeq.getIterator s1
  match i() |> Async.RunSynchronously with 
  | None -> Assert.Fail("expected Some")
  | Some v -> 
    Assert.AreEqual(v,1)
    match i() |> Async.RunSynchronously with 
    | None -> Assert.Fail("expected Some")
    | Some v -> 
        Assert.AreEqual(v,2)
        match i() |> Async.RunSynchronously with 
        | None -> ()
        | Some _ -> Assert.Fail("expected None")

=======

  
[<Test>]
let ``asyncSeq.For should delay``() =
  let (s:seq<int>) = 
     { new System.Collections.Generic.IEnumerable<int> with 
           member x.GetEnumerator() = failwith "fail" 
       interface System.Collections.IEnumerable with 
           member x.GetEnumerator() = failwith "fail"  }
  Assert.DoesNotThrow(fun _ -> asyncSeq.For(s, (fun v -> AsyncSeq.empty)) |> ignore)
>>>>>>> 9744c139
<|MERGE_RESOLUTION|>--- conflicted
+++ resolved
@@ -300,7 +300,6 @@
   let actual = [1;2;3;4] |> AsyncSeq.ofSeq |> AsyncSeq.skipUntil AsyncOps.never
   Assert.True(EQ AsyncSeq.empty actual)
 
-<<<<<<< HEAD
 [<Test>]
 let ``AsyncSeq.toBlockingSeq should work length 1``() =
   let s = asyncSeq { yield 1 } |> AsyncSeq.toBlockingSeq  |> Seq.toList
@@ -383,7 +382,6 @@
         | None -> ()
         | Some _ -> Assert.Fail("expected None")
 
-=======
 
   
 [<Test>]
@@ -393,5 +391,4 @@
            member x.GetEnumerator() = failwith "fail" 
        interface System.Collections.IEnumerable with 
            member x.GetEnumerator() = failwith "fail"  }
-  Assert.DoesNotThrow(fun _ -> asyncSeq.For(s, (fun v -> AsyncSeq.empty)) |> ignore)
->>>>>>> 9744c139
+  Assert.DoesNotThrow(fun _ -> asyncSeq.For(s, (fun v -> AsyncSeq.empty)) |> ignore)