﻿module AsyncSeqTests

open NUnit.Framework
open FSharpx.Control
open System

/// Determines equality of two async sequences by convering them to lists, ignoring side-effects.
let EQ (a:AsyncSeq<'a>) (b:AsyncSeq<'a>) = 
  let exp = a |> AsyncSeq.toList |> Async.RunSynchronously
  let act = b |> AsyncSeq.toList |> Async.RunSynchronously  
  if (exp = act) then true
  else
    printfn "expected=%A" exp
    printfn "actual=%A" act
    false


[<Test>]
let ``AsyncSeq.toArray``() =  
  let ls = [1;2;3]
  let s = asyncSeq {
    yield 1
    yield 2
    yield 3
  }
  let a = s |> AsyncSeq.toArray |> Async.RunSynchronously |> Array.toList
  Assert.True(([1;2;3] = a))


[<Test>]
let ``AsyncSeq.toList``() =  
  let s = asyncSeq {
    yield 1
    yield 2
    yield 3
  }
  let a = s |> AsyncSeq.toList |> Async.RunSynchronously
  Assert.True(([1;2;3] = a))


[<Test>]
let ``AsyncSeq.concatSeq``() =  
  let ls = [ [1;2] ; [3;4] ]
  let actual = AsyncSeq.ofSeq ls |> AsyncSeq.concatSeq    
  let expected = ls |> List.concat |> AsyncSeq.ofSeq
  Assert.True(EQ expected actual)


[<Test>]
let ``AsyncSeq.unfoldAsync``() =  
  let gen s =
    if s < 3 then (s,s + 1) |> Some
    else None
  let expected = Seq.unfold gen 0 |> AsyncSeq.ofSeq
  let actual = AsyncSeq.unfoldAsync (gen >> async.Return) 0
  Assert.True(EQ expected actual)


[<Test>]
let ``AsyncSeq.interleave``() =  
  let s1 = AsyncSeq.ofSeq ["a";"b";"c"]
  let s2 = AsyncSeq.ofSeq [1;2;3]
  let merged = AsyncSeq.interleave s1 s2 |> AsyncSeq.toList |> Async.RunSynchronously
  Assert.True([Choice1Of2 "a" ; Choice2Of2 1 ; Choice1Of2 "b" ; Choice2Of2 2 ; Choice1Of2 "c" ; Choice2Of2 3] = merged)


[<Test>]
let ``AsyncSeq.bufferByCount``() =
  let s = asyncSeq {
    yield 1
    yield 2
    yield 3
    yield 4
    yield 5
  }
  let s' = s |> AsyncSeq.bufferByCount 2 |> AsyncSeq.toList |> Async.RunSynchronously
  Assert.True(([[|1;2|];[|3;4|];[|5|]] = s'))


[<Test>]
let ``AsyncSeq.zip``() =  
  let la = [1;2;3;4;5]
  let lb = [1;2;3;4;5]
  let a = la |> AsyncSeq.ofSeq
  let b = lb |> AsyncSeq.ofSeq
  let actual = AsyncSeq.zip a b
  let expected = List.zip la lb |> AsyncSeq.ofSeq
  Assert.True(EQ expected actual)


[<Test>]
let ``AsyncSeq.zipWithAsync``() =  
  let la = [1;2;3;4;5]
  let lb = [1;2;3;4;5]
  let a = la |> AsyncSeq.ofSeq
  let b = lb |> AsyncSeq.ofSeq
  let actual = AsyncSeq.zipWithAsync (fun a b -> a + b |> async.Return) a b
  let expected = List.zip la lb |> List.map ((<||) (+)) |> AsyncSeq.ofSeq
  Assert.True(EQ expected actual)


[<Test>]
let ``AsyncSeq.iterWhileAsync``() =  
  let s = [1;2;3;4;5] |> AsyncSeq.ofSeq
  let seen = ResizeArray<_>()
  s |> AsyncSeq.iterWhileAsync (fun x -> seen.Add(x) ; (x < 3) |> async.Return) |> Async.RunSynchronously
  Assert.True((seen |> List.ofSeq = [1;2;3]))


[<Test>]
let ``AsyncSeq.skipWhileAsync``() =  
  let ls = [1;2;3;4;5]
  let p i = i <= 2
  let actual = ls |> AsyncSeq.ofSeq |> AsyncSeq.skipWhileAsync (p >> async.Return)
  let expected = ls |> Seq.skipWhile p |> AsyncSeq.ofSeq
  Assert.True(EQ expected actual)


[<Test>]
let ``AsyncSeq.takeWhileAsync``() =  
  let ls = [1;2;3;4;5]
  let p i = i < 4
  let actual = ls |> AsyncSeq.ofSeq |> AsyncSeq.takeWhileAsync (p >> async.Return)
  let expected = ls |> Seq.takeWhile p |> AsyncSeq.ofSeq
  Assert.True(EQ expected actual)


[<Test>]
let ``AsyncSeq.take``() =  
  let ls = [1;2;3;4;5]
  let c = 3
  let actual = ls |> AsyncSeq.ofSeq |> AsyncSeq.take c
  let expected = ls |> Seq.take c |> AsyncSeq.ofSeq
  Assert.True(EQ expected actual)

<<<<<<< HEAD

[<Test>]
let ``AsyncSeq.skip``() =
  let ls = [1;2;3;4;5]
  let c = 3
  let actual = ls |> AsyncSeq.ofSeq |> AsyncSeq.skip c
  let expected = ls |> Seq.skip c |> AsyncSeq.ofSeq
  Assert.True(EQ expected actual)


[<Test>]
let ``AsyncSeq.threadStateAsync``() =
  let ls = [1;2;3;4;5]
  let actual = ls |> AsyncSeq.ofSeq |> AsyncSeq.threadStateAsync (fun i a -> async.Return(i + a, i + 1)) 0
  let expected = [1;3;5;7;9] |> AsyncSeq.ofSeq
  Assert.True(EQ expected actual)


[<Test>]
let ``AsyncSeq.scanAsync``() =
  let ls = [1;2;3;4;5]
  let f i a = i + a
  let z = 0
  let actual = ls |> AsyncSeq.ofSeq |> AsyncSeq.scanAsync (fun i a -> f i a |> async.Return) z
  let expected = ls |> Seq.scan f z |> Seq.skip 1 |> AsyncSeq.ofSeq
  Assert.True(EQ expected actual)


[<Test>]
let ``AsyncSeq.foldAsync``() =
  let ls = [1;2;3;4;5]
  let f i a = i + a
  let z = 0
  let actual = ls |> AsyncSeq.ofSeq |> AsyncSeq.foldAsync (fun i a -> f i a |> async.Return) z |> Async.RunSynchronously
  let expected = ls |> Seq.fold f z
  Assert.True((expected = actual))


[<Test>]
let ``AsyncSeq.filterAsync``() =
  let ls = [1;2;3;4;5]
  let p i = i > 3
  let actual = ls |> AsyncSeq.ofSeq |> AsyncSeq.filterAsync (p >> async.Return)
  let expected = ls |> Seq.filter p |> AsyncSeq.ofSeq
  Assert.True(EQ expected actual)


[<Test>]
let ``AsyncSeq.merge``() =
  let ls1 = [1;2;3;4;5]
  let ls2 = [6;7;8;9;10]
  let actual = AsyncSeq.merge (AsyncSeq.ofSeq ls1) (AsyncSeq.ofSeq ls2) |> AsyncSeq.toList |> Async.RunSynchronously |> Set.ofList
  let expected = ls1 @ ls2 |> Set.ofList
  Assert.True((expected = actual))


[<Test>]
let ``AsyncSeq.merge should be fair``() =  
  let s1 = asyncSeq {
    do! Async.Sleep 10
    yield 1
  }
  let s2 = asyncSeq {
    yield 2
  }
  let actual = AsyncSeq.merge s1 s2
  let expected = [2;1] |> AsyncSeq.ofSeq
  Assert.True(EQ expected actual)

[<Test>]
let ``AsyncSeq.replicate``() =
  let c = 10
  let x = "hello"
  let actual = AsyncSeq.replicate x |> AsyncSeq.take c
  let expected = List.replicate c x |> AsyncSeq.ofSeq
  Assert.True(EQ expected actual)

[<Test>]
let ``AsyncSeq.traverseOptionAsync``() =
  let seen = ResizeArray<_>()
  let s = [1;2;3;4;5] |> AsyncSeq.ofSeq
  let f i =
    seen.Add i
    if i < 2 then Some i |> async.Return
    else None |> async.Return
  let r = AsyncSeq.traverseOptionAsync f s |> Async.RunSynchronously
  match r with
  | Some _ -> Assert.Fail()
  | None -> Assert.True(([1;2] = (seen |> List.ofSeq)))

[<Test>]
let ``AsyncSeq.traverseChoiceAsync``() =
  let seen = ResizeArray<_>()
  let s = [1;2;3;4;5] |> AsyncSeq.ofSeq
  let f i =
    seen.Add i
    if i < 2 then Choice1Of2 i |> async.Return
    else Choice2Of2 "oh no" |> async.Return
  let r = AsyncSeq.traverseChoiceAsync f s |> Async.RunSynchronously
  match r with
  | Choice1Of2 _ -> Assert.Fail()
  | Choice2Of2 e -> 
    Assert.AreEqual("oh no", e)
    Assert.True(([1;2] = (seen |> List.ofSeq)))
  
=======
  Assert.True(([[|1;2|];[|3;4|]] = s'))

[<Test>]
let ``AsyncSeq.toBlockingSeq does not hung forever and rethrows exception``() =
  let s = asyncSeq {
      yield 1
      failwith "error"
  }
  Assert.Throws<AggregateException>(fun _ -> s |> AsyncSeq.toBlockingSeq |> Seq.toList |> ignore) |> ignore
>>>>>>> fa32ff0d
<|MERGE_RESOLUTION|>--- conflicted
+++ resolved
@@ -133,7 +133,6 @@
   let expected = ls |> Seq.take c |> AsyncSeq.ofSeq
   Assert.True(EQ expected actual)
 
-<<<<<<< HEAD
 
 [<Test>]
 let ``AsyncSeq.skip``() =
@@ -239,8 +238,6 @@
     Assert.AreEqual("oh no", e)
     Assert.True(([1;2] = (seen |> List.ofSeq)))
   
-=======
-  Assert.True(([[|1;2|];[|3;4|]] = s'))
 
 [<Test>]
 let ``AsyncSeq.toBlockingSeq does not hung forever and rethrows exception``() =
@@ -248,5 +245,4 @@
       yield 1
       failwith "error"
   }
-  Assert.Throws<AggregateException>(fun _ -> s |> AsyncSeq.toBlockingSeq |> Seq.toList |> ignore) |> ignore
->>>>>>> fa32ff0d
+  Assert.Throws<AggregateException>(fun _ -> s |> AsyncSeq.toBlockingSeq |> Seq.toList |> ignore) |> ignore